name = "CoupledSystems"
uuid = "4b676bd6-8509-44ec-b400-4b24e2871ede"
authors = ["Taylor McDonnell <taylor.golden.mcdonnell@gmail.com> and contributors"]
version = "0.1.0"

[deps]
DiffResults = "163ba53b-c6d8-5494-b064-1a9d43ac40c5"
FiniteDiff = "6a86dc24-6348-571c-b903-95158fe2bd41"
ForwardDiff = "f6369f11-7733-5829-9624-2563aa707210"
LinearAlgebra = "37e2e46d-f89d-539d-b4ee-838fcccc9c8e"
LinearMaps = "7a12625a-238d-50fd-b39a-03d52299707e"
NLsolve = "2774e3e8-f4cf-5e23-947b-6d7e65073b56"
ReverseDiff = "37e2e3b7-166d-5795-8a7a-e32c996b4267"
SparseArrays = "2f01184e-e22b-5df5-ae63-d93ebab69eaf"
SparseDiffTools = "47a9eef4-7e08-11e9-0b38-333d64bd3804"

[compat]
<<<<<<< HEAD
SparseDiffTools = "1.13"
=======
FiniteDiff = "2.8"
ForwardDiff = "0.10"
>>>>>>> 8e13ebf6
julia = "1"

[extras]
Test = "8dfed614-e22c-5e08-85e1-65c5234f0b40"

[targets]
test = ["Test"]<|MERGE_RESOLUTION|>--- conflicted
+++ resolved
@@ -15,12 +15,9 @@
 SparseDiffTools = "47a9eef4-7e08-11e9-0b38-333d64bd3804"
 
 [compat]
-<<<<<<< HEAD
 SparseDiffTools = "1.13"
-=======
 FiniteDiff = "2.8"
 ForwardDiff = "0.10"
->>>>>>> 8e13ebf6
 julia = "1"
 
 [extras]
